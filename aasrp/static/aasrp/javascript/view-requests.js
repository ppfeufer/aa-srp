/* global aaSrpSettings, bootstrap, moment */

$(document).ready(() => {
    'use strict';

    const elementSrpRequestsTable = $('#tab_aasrp_srp_requests');

    /**
     * Table :: SRP Requests
     *
     * @type {*|jQuery}
     */
    const srpRequestsTable = elementSrpRequestsTable.DataTable({
        language: aaSrpSettings.dataTable.language,
        ajax: {
            url: aaSrpSettings.url.requestsForSrpLink,
            dataSrc: '',
            cache: false
        },
        columns: [
            {
                data: 'request_time',
                /**
                 * Render callback
                 *
                 * @param data
                 * @returns {*}
                 */
                render: {
                    _: (data) => {
                        return data === null ? '' : moment(data).utc().format(
                            aaSrpSettings.datetimeFormat
                        );
                    },
                    sort: (data) => {
                        return data === null ? '' : data;
                    }
                },
                className: 'srp-request-time'
            },
            {
                data: 'requester',
                className: 'srp-request-requester'
            },
            {
                data: 'character_html',
                render: {
                    display: 'display',
                    _: 'sort'
                },
                className: 'srp-request-character'
            },
            {
                data: 'request_code',
                /**
                 * Render callback
                 *
                 * @param data
                 * @param type
                 * @returns {string|*}
                 */
                render: (data, type) => {
                    if (type === 'display') {
                        return `<span>${data}<i class="aa-srp-fa-icon copy-text-fa-icon fa-regular fa-copy ms-2" data-clipboard-text="${data}" data-bs-tooltip="aa-srp" aria-label="${aaSrpSettings.translation.copyRequestCodeToClipboard}" title="${aaSrpSettings.translation.copyRequestCodeToClipboard}"></i></span>`;
                    } else {
                        return data;
                    }
                },
                className: 'srp-request-code'
            },
            {
                data: 'ship_html',
                render: {
                    display: 'display',
                    _: 'sort'
                },
                className: 'srp-request-ship'
            },
            // {data: 'zkb_link'},
            {
                data: 'zbk_loss_amount',
                /**
                 * Render callback
                 *
                 * @param data
                 * @param type
                 * @returns {string|*}
                 */
                render: (data, type) => {
                    if (type === 'display') {
                        return `${new Intl.NumberFormat(aaSrpSettings.locale).format(data)} ISK`;
                    } else {
                        return data;
                    }
                },
                className: 'srp-request-zbk-loss-amount text-end'
            },
            {
                data: 'payout_amount',
                /**
                 * Render callback
                 *
                 * @param data
                 * @param type
                 * @returns {string|*}
                 */
                render: (data, type) => {
                    if (type === 'display') {
<<<<<<< HEAD
                        return `<span class="srp-payout-tooltip"><span class="srp-payout-amount">${new Intl.NumberFormat(aaSrpSettings.locale).format(data)} ISK</span><i class="aa-srp-fa-icon copy-text-fa-icon fa-regular fa-copy ms-2" data-clipboard-text="${data}" data-bs-tooltip="aa-srp" aria-label="${aaSrpSettings.translation.copyPayoutAmountToClipboard}" title="${aaSrpSettings.translation.copyPayoutAmountToClipboard}"></i></span>`;
=======
                        return `<span class="srp-payout-tooltip"><span class="srp-payout-amount d-block cursor-pointer">${new Intl.NumberFormat(aaSrpSettings.locale).format(data)} ISK</span></span>`;
>>>>>>> 0220f5b1
                    } else {
                        return data;
                    }
                },
                className: 'srp-request-payout text-end'
            },
            {
                data: 'request_status_icon',
                className: 'srp-request-status text-center'
            },
            {
                data: 'actions',
                className: 'srp-request-actions text-end'
            },

            /**
             * Hidden columns
             */
            {data: 'ship'},
            {data: 'request_status_translated'},
            {data: 'character'}
        ],
        columnDefs: [
            {
                orderable: false,
                targets: [7, 8]
            },
            {
                visible: false,
                targets: [9, 10, 11]
            },
            {
                width: 115,
                targets: [8]
            }
        ],
        order: [
            [0, 'asc']
        ],
        filterDropDown: {
            columns: [
                {
                    idx: 1
                },
                {
                    idx: 11,
                    title: aaSrpSettings.translation.filter.character
                },
                {
                    idx: 9,
                    title: aaSrpSettings.translation.filter.ship
                },
                {
                    idx: 10,
                    title: aaSrpSettings.translation.filter.requestStatus
                }
            ],
            autoSize: false,
            bootstrap: true,
            bootstrap_version: 5,
        },
        paging: false,
        /**
         * When ever a row is created …
         *
         * @param row
         * @param data
         * @param rowIndex
         */
        createdRow: (row, data, rowIndex) => {
            const srpRequestCode = data.request_code;
            const srpRequestStatus = data.request_status.toLowerCase();
            const srpRequestPayoutAmount = data.payout_amount;

            // Row id attr
            $(row)
                .attr('data-row-id', rowIndex)
                .attr('data-srp-request-code', srpRequestCode)
                .addClass('srp-request-status-' + srpRequestStatus);

            $(row)
                .find('span.srp-payout-amount')
                .attr('data-value', srpRequestPayoutAmount);

            // Add class and data attribute to the payout span
            if (srpRequestStatus === 'pending' || srpRequestStatus === 'rejected') {
                $(row)
                    .find('td.srp-request-payout')
                    .addClass('srp-request-payout-amount-editable');

                $(row)
                    .find('span.srp-payout-tooltip')
                    .attr(
                        'data-bs-tooltip',
                        'aa-srp'
                    )
                    .attr(
                        'title',
                        aaSrpSettings.translation.changeSrpPayoutAmount
                    );

                $(row)
                    .find('span.srp-payout-amount')
                    .addClass('srp-request-' + srpRequestCode)
                    .attr('data-pk', srpRequestCode)
                    .attr(
                        'data-params',
                        `{csrfmiddlewaretoken:'${aaSrpSettings.csrfToken}'}`
                    )
                    .attr(
                        'data-url',
                        aaSrpSettings.url.changeSrpAmount.replace(
                            'SRP_REQUEST_CODE',
                            srpRequestCode
                        )
                    );
            }
        }
    });

    /**
     * Helper function: Refresh the Payout Amount field
     *
     * @param element
     * @param {int|string} newValue
     * @private
     */
    const _refreshSrpAmountField = (element, newValue) => {
        newValue = parseInt(newValue);

        // Update payout value formatted
        const newValueFormatted = `${new Intl.NumberFormat(aaSrpSettings.locale).format(newValue)} ISK`;

        // Update the element
        element
            .attr('data-value', newValue)
            .addClass('srp-payout-amount-changed')
            .html(newValueFormatted);

        // Update fleet total SRP amount
        let totalSrpAmount = 0;
        const elementSrpAmount = $(
            '#tab_aasrp_srp_requests .srp-request-status-approved .srp-payout-amount'
        );

        elementSrpAmount.each((i, payoutElement) => {
            totalSrpAmount += parseInt(payoutElement.getAttribute('data-value'));
        });

        $('.srp-fleet-total-amount').html(`${new Intl.NumberFormat(aaSrpSettings.locale).format(totalSrpAmount)} ISK`);
    };

    /**
     * When the DataTable has finished rendering and is fully initialized
     */
    srpRequestsTable.on('draw', () => {
        // Make the SRP payout field editable for pending and rejected requests.
        elementSrpRequestsTable.editable({
            container: 'body',
            selector: '.srp-request-payout-amount-editable .srp-payout-amount',
            title: aaSrpSettings.translation.changeSrpPayoutHeader,
            type: 'number',
            placement: 'top',
            /**
             * @returns {boolean}
             */
            display: () => {
                return false;
            },
            /**
             * On success …
             *
             * Arrow functions don't work here since we need `$(this)`.
             *
             * @param response
             * @param newValue
             */
            success: function (response, newValue) {
                _refreshSrpAmountField($(this), newValue);
            },
            /**
             * Check if input is not empty
             *
             * @param {string} value
             * @returns {string}
             */
            validate: (value) => {
                if (value === '') {
                    return aaSrpSettings.translation.editableValidate;
                }
            }
        });

        // Show bootstrap tooltips
        [].slice.call(
            document.querySelectorAll(
                '[data-bs-tooltip="aa-srp"]'
            )
        ).map((tooltipTriggerEl) => {
            return new bootstrap.Tooltip(tooltipTriggerEl);
        });
    });

    /**
     * Reloading SRP calculation in our DataTable
     *
     * @param tableData
     * @private
     */
    const _reloadSrpCalculations = (tableData) => {
        let totalSrpAmount = 0;
        let requestsTotal = 0;
        let requestsPending = 0;
        let requestsApproved = 0;
        let requestsRejected = 0;

        $.each(tableData, (i, item) => {
            requestsTotal += 1;

            if (item.request_status === 'Pending') {
                requestsPending += 1;
            }

            if (item.request_status === 'Approved') {
                totalSrpAmount += parseInt(item.payout_amount);
                requestsApproved += 1;
            }

            if (item.request_status === 'Rejected') {
                requestsRejected += 1;
            }
        });

        // Update fleet total SRP amount
        $('.srp-fleet-total-amount').html(`${new Intl.NumberFormat(aaSrpSettings.locale).format(totalSrpAmount)} ISK`);

        // Update requests counts
        $('.srp-requests-total-count').html(requestsTotal);
        $('.srp-requests-pending-count').html(requestsPending);
        $('.srp-requests-approved-count').html(requestsApproved);
        $('.srp-requests-rejected-count').html(requestsRejected);
    };

    /**
     * Modals
     */
    const modalSrpRequestDetails = $('#srp-request-details');
    const modalSrpRequestAccept = $('#srp-request-accept');
    const modalSrpRequestAcceptRejected = $('#srp-request-accept-rejected');
    const modalSrpRequestReject = $('#srp-request-reject');
    const modalSrpRequestRemove = $('#srp-request-remove');

    // SRP request details
    modalSrpRequestDetails.on('show.bs.modal', (event) => {
        const button = $(event.relatedTarget);
        const url = button.data('link');

        $.get({
            url: url,
            success: (data) => {
                modalSrpRequestDetails.find('.modal-body').html(data);
            }
        });
    }).on('hide.bs.modal', () => {
        modalSrpRequestDetails.find('.modal-body').text('');
    });

    // Accept SRP request
    modalSrpRequestAccept.on('show.bs.modal', (event) => {
        const button = $(event.relatedTarget);
        const url = button.data('link');

        $('#modal-button-confirm-accept-request').on('click', () => {
            const form = modalSrpRequestAccept.find('form');
            const reviserComment = form.find('textarea[name="comment"]').val();
            const csrfMiddlewareToken = form.find('input[name="csrfmiddlewaretoken"]')
                .val();

            const posting = $.post(
                url,
                {
                    comment: reviserComment,
                    csrfmiddlewaretoken: csrfMiddlewareToken
                }
            );

            posting.done((data) => {
                if (data['0'].success === true) {
                    srpRequestsTable.ajax.reload((tableData) => {
                        _reloadSrpCalculations(tableData);
                    });
                }
            });

            modalSrpRequestAccept.modal('hide');
        });
    }).on('hide.bs.modal', () => {
        modalSrpRequestAccept.find('textarea[name="comment"]').val('');

        $('#modal-button-confirm-accept-request').unbind('click');
    });

    // Accept former rejected SRP request
    modalSrpRequestAcceptRejected.on('show.bs.modal', (event) => {
        const button = $(event.relatedTarget);
        const url = button.data('link');

        $('#modal-button-confirm-accept-rejected-request').on('click', () => {
            const form = modalSrpRequestAcceptRejected.find('form');
            const reviserComment = form.find('textarea[name="comment"]').val();
            const csrfMiddlewareToken = form.find('input[name="csrfmiddlewaretoken"]')
                .val();

            if (reviserComment === '') {
                const errorMessage = `<div class="aa-callout aa-callout-danger aasrp-form-field-errors clearfix"><p>${aaSrpSettings.translation.modal.form.error.fieldRequired}</p></div>`;

                form.find('.aasrp-form-field-errors').remove();

                $(errorMessage).insertAfter(
                    $('textarea[name="comment"]')
                );
            } else {
                const posting = $.post(
                    url,
                    {
                        comment: reviserComment,
                        csrfmiddlewaretoken: csrfMiddlewareToken
                    }
                );

                posting.done((data) => {
                    if (data['0'].success === true) {
                        srpRequestsTable.ajax.reload((tableData) => {
                            _reloadSrpCalculations(tableData);
                        });
                    }
                });

                modalSrpRequestAcceptRejected.modal('hide');
            }
        });
    }).on('hide.bs.modal', () => {
        modalSrpRequestAcceptRejected.find('textarea[name="comment"]').val('');

        $('.aasrp-form-field-errors').remove();
        $('#modal-button-confirm-accept-rejected-request').unbind('click');
    });

    // Reject SRP request
    modalSrpRequestReject.on('show.bs.modal', (event) => {
        const button = $(event.relatedTarget);
        const url = button.data('link');

        $('#modal-button-confirm-reject-request').on('click', () => {
            const form = modalSrpRequestReject.find('form');
            const rejectInfo = form.find('textarea[name="comment"]').val();
            const csrfMiddlewareToken = form.find('input[name="csrfmiddlewaretoken"]')
                .val();

            if (rejectInfo === '') {
                const errorMessage = `<div class="aa-callout aa-callout-danger aasrp-form-field-errors clearfix"><p>${aaSrpSettings.translation.modal.form.error.fieldRequired}</p></div>`;

                form.find('.aasrp-form-field-errors').remove();

                $(errorMessage).insertAfter($('textarea[name="comment"]'));
            } else {
                const posting = $.post(
                    url,
                    {
                        comment: rejectInfo,
                        csrfmiddlewaretoken: csrfMiddlewareToken
                    }
                );

                posting.done((data) => {
                    if (data['0'].success === true) {
                        srpRequestsTable.ajax.reload((tableData) => {
                            _reloadSrpCalculations(tableData);
                        });
                    }
                });

                modalSrpRequestReject.modal('hide');
            }
        });
    }).on('hide.bs.modal', () => {
        modalSrpRequestReject.find('textarea[name="comment"]').val('');

        $('.aasrp-form-field-errors').remove();
        $('#modal-button-confirm-reject-request').unbind('click');
    });

    // Remove SRP request
    modalSrpRequestRemove.on('show.bs.modal', (event) => {
        const button = $(event.relatedTarget);
        const url = button.data('link');

        $('#modal-button-confirm-remove-request').on('click', () => {
            $.get(url, (data) => {
                // Reload datatable on success and update SRP status values
                if (data['0'].success === true) {
                    srpRequestsTable.ajax.reload((tableData) => {
                        _reloadSrpCalculations(tableData);
                    });
                }
            });

            modalSrpRequestRemove.modal('hide');
        });
    }).on('hide.bs.modal', () => {
        modalSrpRequestRemove.find('textarea[name="comment"]').val('');

        $('#modal-button-confirm-remove-request').unbind('click');
    });
});<|MERGE_RESOLUTION|>--- conflicted
+++ resolved
@@ -106,11 +106,8 @@
                  */
                 render: (data, type) => {
                     if (type === 'display') {
-<<<<<<< HEAD
-                        return `<span class="srp-payout-tooltip"><span class="srp-payout-amount">${new Intl.NumberFormat(aaSrpSettings.locale).format(data)} ISK</span><i class="aa-srp-fa-icon copy-text-fa-icon fa-regular fa-copy ms-2" data-clipboard-text="${data}" data-bs-tooltip="aa-srp" aria-label="${aaSrpSettings.translation.copyPayoutAmountToClipboard}" title="${aaSrpSettings.translation.copyPayoutAmountToClipboard}"></i></span>`;
-=======
-                        return `<span class="srp-payout-tooltip"><span class="srp-payout-amount d-block cursor-pointer">${new Intl.NumberFormat(aaSrpSettings.locale).format(data)} ISK</span></span>`;
->>>>>>> 0220f5b1
+                        return `<span class="srp-payout-tooltip"><span class="srp-payout-amount d-block cursor-pointer">${new Intl.NumberFormat(aaSrpSettings.locale).format(data)} ISK</span><i class="aa-srp-fa-icon copy-text-fa-icon fa-regular fa-copy ms-2" data-clipboard-text="${data}" data-bs-tooltip="aa-srp" aria-label="${aaSrpSettings.translation.copyPayoutAmountToClipboard}" title="${aaSrpSettings.translation.copyPayoutAmountToClipboard}"></i></span>`;
+
                     } else {
                         return data;
                     }
